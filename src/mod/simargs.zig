--- conflicted
+++ resolved
@@ -259,24 +259,16 @@
 
             if (sub_cmds) |cmds|
             blk: {
-<<<<<<< HEAD
+                const cmd_msg_offset = 10;
                 var lst: std.ArrayList([]const u8) = .empty;
-                defer lst.deinit(aa);
                 try lst.append(aa, "[COMMANDS]\n\n COMMANDS:");
                 for (cmds) |cmd| {
-                    try lst.append(aa, try std.fmt.allocPrint(aa, "  {s:<10} {s}", .{ cmd.name, cmd.message }));
-=======
-                const cmd_msg_offset = 10;
-                var lst = std.ArrayList([]const u8).init(aa);
-                try lst.append("[COMMANDS]\n\n COMMANDS:");
-                for (cmds) |cmd| {
                     if (cmd.name.len <= cmd_msg_offset) {
-                        try lst.append(try std.fmt.allocPrint(aa, "  {s:<10} {s}", .{ cmd.name, cmd.message }));
+                        try lst.append(aa, try std.fmt.allocPrint(aa, "  {s:<10} {s}", .{ cmd.name, cmd.message }));
                     } else {
                         const spaces = " " ** cmd_msg_offset;
-                        try lst.append(try std.fmt.allocPrint(aa, "  {s}\n  {s} {s}", .{ cmd.name, spaces, cmd.message }));
+                        try lst.append(aa, try std.fmt.allocPrint(aa, "  {s}\n  {s} {s}", .{ cmd.name, spaces, cmd.message }));
                     }
->>>>>>> dcbc59d7
                 }
                 break :blk try std.mem.join(aa, "\n", lst.items);
             } else if (self.arg_prompt) |p|
@@ -312,17 +304,12 @@
             for (curr_opt.items) |v| {
                 blanks = if (blanks > v.len) blanks - v.len else 0;
             }
-<<<<<<< HEAD
-            while (blanks > 0) {
+
+            if (blanks == 0) {
+                try curr_opt.append(aa, "\n");
+                try curr_opt.append(aa, " " ** msg_offset);
+            } else while (blanks > 0) {
                 try curr_opt.append(aa, " ");
-=======
-
-            if (blanks == 0) {
-                try curr_opt.append("\n");
-                try curr_opt.append(" " ** msg_offset);
-            } else while (blanks > 0) {
-                try curr_opt.append(" ");
->>>>>>> dcbc59d7
                 blanks -= 1;
             }
 
